--- conflicted
+++ resolved
@@ -424,16 +424,12 @@
           GenericC.stm [C.cstm|barrier(CLK_GLOBAL_MEM_FENCE);|]
         kernelOps MemFence =
           GenericC.stm [C.cstm|mem_fence_global();|]
-<<<<<<< HEAD
-        kernelOps (Atomic space aop) = atomicOps space aop
-=======
         kernelOps (PrivateAlloc name size) = do
           size' <- GenericC.compileExp $ innerExp size
           name' <- newVName $ pretty name ++ "_backing"
           GenericC.item [C.citem|__private char $id:name'[$exp:size'];|]
           GenericC.stm [C.cstm|$id:name = $id:name';|]
-        kernelOps (Atomic aop) = atomicOps aop
->>>>>>> c0d921a4
+        kernelOps (Atomic space aop) = atomicOps space aop
 
         atomicOps s (AtomicAdd old arr ind val) = do
           ind' <- GenericC.compileExp $ innerExp ind
