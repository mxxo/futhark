--- conflicted
+++ resolved
@@ -214,13 +214,9 @@
     text "global_barrier()"
   ppr MemFence =
     text "mem_fence()"
-<<<<<<< HEAD
-  ppr (Atomic _space (AtomicAdd old arr ind x)) = -- XXX: ppr space
-=======
   ppr (PrivateAlloc name size) =
     ppr name <+> equals <+> text "alloc" <> parens (ppr size)
-  ppr (Atomic (AtomicAdd old arr ind x)) =
->>>>>>> c0d921a4
+  ppr (Atomic _space (AtomicAdd old arr ind x)) = -- XXX: ppr space
     ppr old <+> text "<-" <+> text "atomic_add" <>
     parens (commasep [ppr arr <> brackets (ppr ind), ppr x])
   ppr (Atomic _ (AtomicSMax old arr ind x)) =
