{-# LANGUAGE GeneralizedNewtypeDeriving #-}
-- | The type checker checks whether the program is type-consistent.
-- Whether type annotations are already present is irrelevant, but if
-- they are, the type checker will signal an error if they are wrong.
-- The program does not need to have any particular properties for the
-- type checker to function; in particular it does not need unique
-- names.
module Futhark.Representation.External.TypeChecker
  ( checkProg
  , checkProgNoUniqueness
  , checkClosedExp
  , checkOpenExp
  , TypeError)
  where

import Control.Applicative
import Control.Monad.Reader
import Control.Monad.Writer
import Control.Monad.State
import Control.Monad.RWS
import Data.Array
import Data.List
import Data.Loc
import Data.Maybe

import qualified Data.HashMap.Strict as HM
import qualified Data.HashSet as HS

import Futhark.Representation.External
import Futhark.Representation.External.Renamer
  (tagProg', tagExp, tagExp', tagType',
   untagProg, untagExp, untagPattern)
import Futhark.FreshNames hiding (newID, newName)
import qualified Futhark.FreshNames
import Futhark.TypeCheck.TypeError
--import Debug.Trace
-- | Information about an error during type checking.  The 'Show'
-- instance for this type produces a human-readable description.

type TypeError vn =
  GenTypeError
  vn
  (ExpBase CompTypeBase vn)
  (TypeBase Rank NoInfo ())
  (TupIdentBase NoInfo vn)

type TaggedIdent ty vn = IdentBase ty (ID vn)

type TaggedParam vn = ParamBase (ID vn)

type TaggedExp ty vn = ExpBase ty (ID vn)

type TaggedLambda ty vn = LambdaBase ty (ID vn)

type TaggedTupIdent ty vn = TupIdentBase ty (ID vn)

type TaggedFunDec ty vn = FunDecBase ty (ID vn)

type TaggedType vn = TypeBase Rank Names (ID vn)

type TaggedDeclType vn = DeclTypeBase (ID vn)

-- | A tuple of a return type and a list of argument types.
type FunBinding vn = (DeclTypeBase (ID vn), [DeclTypeBase (ID vn)])

data Binding vn = Bound (TaggedType vn)
                | WasConsumed SrcLoc

data Usage = Consumed SrcLoc
           | Observed SrcLoc
             deriving (Eq, Ord, Show)

data Occurence vn = Occurence { observed :: Names (ID vn)
                              , consumed :: Names (ID vn)
                              , location :: SrcLoc
                              }
             deriving (Eq, Show)

instance Located (Occurence vn) where
  locOf = locOf . location

observation :: Names (ID vn) -> SrcLoc -> Occurence vn
observation = flip Occurence HS.empty

consumption :: Names (ID vn) -> SrcLoc -> Occurence vn
consumption = Occurence HS.empty

nullOccurence :: Occurence vn -> Bool
nullOccurence occ = HS.null (observed occ) && HS.null (consumed occ)

type Occurences vn = [Occurence vn]

type UsageMap vn = HM.HashMap (ID vn) [Usage]

usageMap :: Occurences vn -> UsageMap vn
usageMap = foldl comb HM.empty
  where comb m (Occurence obs cons loc) =
          let m' = HS.foldl' (ins $ Observed loc) m obs
          in HS.foldl' (ins $ Consumed loc) m' cons
        ins v m k = HM.insertWith (++) k [v] m

combineOccurences :: ID vn -> Usage -> Usage -> Either (TypeError vn) Usage
combineOccurences _ (Observed loc) (Observed _) = Right $ Observed loc
combineOccurences name (Consumed wloc) (Observed rloc) =
  Left $ UseAfterConsume (baseName name) rloc wloc
combineOccurences name (Observed rloc) (Consumed wloc) =
  Left $ UseAfterConsume (baseName name) rloc wloc
combineOccurences name (Consumed loc1) (Consumed loc2) =
  Left $ UseAfterConsume (baseName name) (max loc1 loc2) (min loc1 loc2)

checkOccurences :: Occurences vn -> Either (TypeError vn) ()
checkOccurences = void . HM.traverseWithKey comb . usageMap
  where comb _    []     = Right ()
        comb name (u:us) = foldM_ (combineOccurences name) u us

allConsumed :: Occurences vn -> Names (ID vn)
allConsumed = HS.unions . map consumed

seqOccurences :: Occurences vn -> Occurences vn -> Occurences vn
seqOccurences occurs1 occurs2 =
  filter (not . nullOccurence) $ map filt occurs1 ++ occurs2
  where filt occ =
          occ { observed = observed occ `HS.difference` postcons }
        postcons = allConsumed occurs2

altOccurences :: Occurences vn -> Occurences vn -> Occurences vn
altOccurences occurs1 occurs2 =
  filter (not . nullOccurence) $ map filt occurs1 ++ occurs2
  where filt occ =
          occ { consumed = consumed occ `HS.difference` postcons
              , observed = observed occ `HS.difference` postcons }
        postcons = allConsumed occurs2


-- | The 'VarUsage' data structure is used to keep track of which
-- variables have been referenced inside an expression, as well as
-- which variables the resulting expression may possibly alias.
data Dataflow vn = Dataflow {
    usageOccurences :: Occurences vn
  } deriving (Show)

instance VarName vn => Monoid (Dataflow vn) where
  mempty = Dataflow mempty
  Dataflow o1 `mappend` Dataflow o2 =
    Dataflow (o1 ++ o2)

-- | A pair of a variable table and a function table.  Type checking
-- happens with access to this environment.  The function table is
-- only initialised at the very beginning, but the variable table will
-- be extended during type-checking when let-expressions are
-- encountered.
data TypeEnv vn = TypeEnv { envVtable :: HM.HashMap (ID vn) (Binding vn)
                          , envFtable :: HM.HashMap Name (FunBinding vn)
                          , envCheckOccurences :: Bool
                          }

-- | The type checker runs in this monad.  The 'Either' monad is used
-- for error handling.
newtype TypeM vn a = TypeM (RWST
                            (TypeEnv vn)            -- Reader
                            (Dataflow vn)           -- Writer
                            (NameSource (ID vn))    -- State
                            (Either (TypeError vn)) -- Inner monad
                            a)
  deriving (Monad, Functor, Applicative,
            MonadReader (TypeEnv vn),
            MonadWriter (Dataflow vn),
            MonadState (NameSource (ID vn)))

runTypeM :: TypeEnv vn -> NameSource (ID vn) -> TypeM vn a
         -> Either (TypeError vn) a
runTypeM env src (TypeM m) = fst <$> evalRWST m env src

bad :: VarName vn => TypeError vn -> TypeM vn a
bad = TypeM . lift . Left

newName :: VarName vn => ID vn -> TypeM vn (ID vn)
newName s = do src <- get
               let (s', src') = Futhark.FreshNames.newName src s
               put src'
               return s'

newFname :: VarName vn => String -> TypeM vn Name
newFname s = do s' <- newName $ varName s Nothing
                return $ nameFromString $ textual $ baseName s'

newID :: VarName vn => vn -> TypeM vn (ID vn)
newID s = newName $ ID (s, 0)

newIDFromString :: VarName vn => String -> TypeM vn (ID vn)
newIDFromString s = newID $ varName s Nothing

newIdent :: VarName vn =>
            String -> ty (ID vn) -> SrcLoc -> TypeM vn (IdentBase ty (ID vn))
newIdent s t loc = do
  s' <- newID $ varName s Nothing
  return $ Ident s' t loc

liftEither :: VarName vn => Either (TypeError vn) a -> TypeM vn a
liftEither = either bad return

occur :: VarName vn => Occurences vn -> TypeM vn ()
occur occurs = tell Dataflow { usageOccurences = occurs }

-- | Proclaim that we have made read-only use of the given variable.
-- No-op unless the variable is array-typed.
observe :: VarName vn => TaggedIdent CompTypeBase vn -> TypeM vn ()
observe (Ident nm t loc)
  | basicType t = return ()
  | otherwise   = let als = nm `HS.insert` aliases t
                  in occur [observation als loc]

-- | Proclaim that we have written to the given variable.
consume :: VarName vn => SrcLoc -> Names (ID vn) -> TypeM vn ()
consume loc als = occur [consumption als loc]

-- | Proclaim that we have written to the given variable, and mark
-- accesses to it and all of its aliases as invalid inside the given
-- computation.
consuming :: VarName vn => TaggedIdent CompTypeBase vn -> TypeM vn a -> TypeM vn a
consuming (Ident name t loc) m = do
  consume loc $ aliases t
  local consume' m
  where consume' env =
          env { envVtable = HM.insert name (WasConsumed loc) $ envVtable env }

collectDataflow :: VarName vn => TypeM vn a -> TypeM vn (a, Dataflow vn)
collectDataflow m = pass $ do
  (x, dataflow) <- listen m
  return ((x, dataflow), const mempty)

noDataflow :: VarName vn => TypeM vn a -> TypeM vn a
noDataflow = censor $ const mempty

maybeCheckOccurences :: VarName vn => Occurences vn -> TypeM vn ()
maybeCheckOccurences us = do
  check <- asks envCheckOccurences
  when check $ liftEither $ checkOccurences us

alternative :: VarName vn => TypeM vn a -> TypeM vn b -> TypeM vn (a,b)
alternative m1 m2 = pass $ do
  (x, Dataflow occurs1) <- listen m1
  (y, Dataflow occurs2) <- listen m2
  maybeCheckOccurences occurs1
  maybeCheckOccurences occurs2
  let usage = Dataflow $ occurs1 `altOccurences` occurs2
  return ((x, y), const usage)

-- | Remove all variable bindings from the vtable inside the given
-- computation.
unbinding :: VarName vn => TypeM vn a -> TypeM vn a
unbinding = local (\env -> env { envVtable = HM.empty})

-- | Make all bindings nonunique.
noUnique :: VarName vn => TypeM vn a -> TypeM vn a
noUnique = local (\env -> env { envVtable = HM.map f $ envVtable env})
  where f (Bound t)         = Bound $ t `setUniqueness` Nonunique
        f (WasConsumed loc) = WasConsumed loc

binding :: VarName vn => [TaggedIdent CompTypeBase vn] -> TypeM vn a -> TypeM vn a
binding bnds = check . local (`bindVars` bnds)
  where bindVars :: TypeEnv vn -> [TaggedIdent CompTypeBase vn] -> TypeEnv vn
        bindVars = foldl bindVar

        bindVar :: TypeEnv vn -> TaggedIdent CompTypeBase vn -> TypeEnv vn
        bindVar env (Ident name tp _) =
          let inedges = HS.toList $ aliases tp
              update (Bound tp')
              -- If 'name' is tuple-typed, don't alias the components
              -- to 'name', because tuples have no identity beyond
              -- their components.
                | Tuple _ <- tp = Bound tp'
                | otherwise     = Bound (tp' `addAliases` HS.insert name)
              update b = b
          in env { envVtable = HM.insert name (Bound tp) $
                               adjustSeveral update inedges $
                               envVtable env }

        adjustSeveral f = flip $ foldl $ flip $ HM.adjust f

        -- Check whether the bound variables have been used correctly
        -- within their scope.
        check m = do
          (a, usages) <- collectOccurences m
          maybeCheckOccurences usages
          return a

        -- Collect and remove all occurences in @bnds@.  This relies
        -- on the fact that no variables shadow any other.
        collectOccurences m = pass $ do
          (x, usage) <- listen m
          let (relevant, rest) = split $ usageOccurences usage
          return ((x, relevant), const $ usage { usageOccurences = rest })
          where split = unzip .
                        map (\occ ->
                             let (obs1, obs2) = divide $ observed occ
                                 (con1, con2) = divide $ consumed occ
                             in (occ { observed = obs1, consumed = con1 },
                                 occ { observed = obs2, consumed = con2 }))
                names = HS.fromList $ map identName bnds
                divide s = (s `HS.intersection` names, s `HS.difference` names)

bindingParams :: VarName vn => [TaggedParam vn] -> TypeM vn a -> TypeM vn a
bindingParams params m =
  -- We need to bind both the identifiers themselves, as well as any
  -- presently non-bound shape annotations.
  binding (map fromParam params) $ do
    -- Figure out the not already bound shape annotations.
    dims <- liftM concat $ forM params $ \param ->
      liftM catMaybes $
      mapM (inspectDim $ srclocOf param) $
      arrayDims $ identType param
    binding dims m
  where inspectDim _ AnyDim =
          return Nothing
        inspectDim _ (ConstDim _) =
          return Nothing
        inspectDim loc (KnownDim name) = do
          t <- lookupVar name loc
          case t of
            Basic Int ->
              return Nothing -- Fine.
            _ ->
              bad $ DimensionNotInteger loc (baseName name)
        inspectDim loc (VarDim name) =
          return $ Just $ Ident name (Basic Int) loc

lookupVar :: VarName vn => ID vn -> SrcLoc -> TypeM vn (TaggedType vn)
lookupVar name pos = do
  bnd <- asks $ HM.lookup name . envVtable
  case bnd of
    Nothing -> bad $ UnknownVariableError (baseName name) pos
    Just (Bound t) -> return t
    Just (WasConsumed wloc) -> bad $ UseAfterConsume (baseName name) pos wloc

-- | @t1 `unifyTypes` t2@ attempts to unify @t2@ and @t2@.  If
-- unification cannot happen, 'Nothing' is returned, otherwise a type
-- that combines the aliasing of @t1@ and @t2@ is returned.  The
-- uniqueness of the resulting type will be the least of the
-- uniqueness of @t1@ and @t2@.
unifyTypes :: Monoid (as vn) =>
              TypeBase Rank as vn
           -> TypeBase Rank as vn
           -> Maybe (TypeBase Rank as vn)
unifyTypes (Basic t1) (Basic t2)
  | t1 == t2  = Just $ Basic t1
  | otherwise = Nothing
unifyTypes (Array at1) (Array at2) =
  Array <$> unifyArrayTypes at1 at2
unifyTypes (Tuple ts1) (Tuple ts2)
  | length ts1 == length ts2 =
    Tuple <$> zipWithM unifyTypes ts1 ts2
unifyTypes _ _ = Nothing

unifyArrayTypes :: Monoid (as vn) =>
                   ArrayTypeBase Rank as vn
                -> ArrayTypeBase Rank as vn
                -> Maybe (ArrayTypeBase Rank as vn)
unifyArrayTypes (BasicArray bt1 shape1 u1 als1) (BasicArray bt2 shape2 u2 als2)
  | shapeRank shape1 == shapeRank shape2, bt1 == bt2 =
    Just $ BasicArray bt1 shape1 (u1 <> u2) (als1 <> als2)
unifyArrayTypes (TupleArray et1 shape1 u1) (TupleArray et2 shape2 u2)
  | shapeRank shape1 == shapeRank shape2 =
    TupleArray <$> zipWithM unifyTupleArrayElemTypes et1 et2 <*>
    pure shape1 <*> pure (u1 <> u2)
unifyArrayTypes _ _ =
  Nothing

unifyTupleArrayElemTypes :: Monoid (as vn) =>
                            TupleArrayElemTypeBase Rank as vn
                         -> TupleArrayElemTypeBase Rank as vn
                         -> Maybe (TupleArrayElemTypeBase Rank as vn)
unifyTupleArrayElemTypes (BasicArrayElem bt1 als1) (BasicArrayElem bt2 als2)
  | bt1 == bt2 = Just $ BasicArrayElem bt1 $ als1 <> als2
  | otherwise  = Nothing
unifyTupleArrayElemTypes (ArrayArrayElem at1) (ArrayArrayElem at2) =
  ArrayArrayElem <$> unifyArrayTypes at1 at2
unifyTupleArrayElemTypes (TupleArrayElem ts1) (TupleArrayElem ts2) =
  TupleArrayElem <$> zipWithM unifyTupleArrayElemTypes ts1 ts2
unifyTupleArrayElemTypes _ _ =
  Nothing

-- | Determine if two types are identical, ignoring uniqueness.
-- Causes a '(TypeError vn)' if they fail to match, and otherwise returns
-- one of them.
unifyExpTypes :: VarName vn =>
                 TaggedExp CompTypeBase vn
              -> TaggedExp CompTypeBase vn
              -> TypeM vn (TaggedType vn)
unifyExpTypes e1 e2 =
  maybe (bad $ UnifyError e1' (toStructural t1) e2' (toStructural t2)) return $
  unifyTypes (typeOf e1) (typeOf e2)
  where e1' = untagExp e1
        t1  = toDecl $ typeOf e1'
        e2' = untagExp e2
        t2  = toDecl $ typeOf e2'

-- | @checkAnnotation loc s t1 t2@ returns @t2@ if @t1@ contains no
-- type, and otherwise tries to unify them with 'unifyTypes'.  If
-- this fails, a 'BadAnnotation' is raised.
checkAnnotation :: (VarName vn, TypeBox ty) =>
                   SrcLoc -> String -> ty (ID vn) -> TaggedType vn
                -> TypeM vn (TaggedType vn)
checkAnnotation loc desc t1 t2 =
  case unboxType t1 of
    Nothing -> return t2
    Just t1' -> case unifyTypes (t1' `setAliases` HS.empty) t2 of
                  Nothing -> bad $ BadAnnotation loc desc
                                   (toStructural t1')
                                   (toStructural t2)
                  Just t  -> return t

-- | @require ts e@ causes a '(TypeError vn)' if @typeOf e@ does not unify
-- with one of the types in @ts@.  Otherwise, simply returns @e@.
-- This function is very useful in 'checkExp'.
require :: VarName vn => [TaggedType vn] -> TaggedExp CompTypeBase vn -> TypeM vn (TaggedExp CompTypeBase vn)
require ts e
  | any (typeOf e `similarTo`) ts = return e
  | otherwise = bad $ UnexpectedType (srclocOf e') e'
                      (toStructural $ typeOf e') $
                      map toStructural ts
  where e' = untagExp e

rowTypeM :: VarName vn => TaggedExp CompTypeBase vn -> TypeM vn (TaggedType vn)
rowTypeM e = maybe wrong return $ peelArray 1 $ typeOf e
  where wrong = bad $ TypeError (srclocOf e) $ "Type of expression is not array, but " ++ ppType (typeOf e) ++ "."

-- | Type check a program containing arbitrary type information,
-- yielding either a type error or a program with complete type
-- information.
checkProg :: (TypeBox ty, VarName vn) =>
             ProgBase ty vn -> Either (TypeError vn) (ProgBase CompTypeBase vn)
checkProg = checkProg' True

-- | As 'checkProg', but don't check whether uniqueness constraints
-- are being upheld.  The uniqueness of types must still be correct.
checkProgNoUniqueness :: (VarName vn, TypeBox ty) =>
                         ProgBase ty vn -> Either (TypeError vn) (ProgBase CompTypeBase vn)
checkProgNoUniqueness = checkProg' False

checkProg' :: (VarName vn, TypeBox ty) =>
              Bool -> ProgBase ty vn -> Either (TypeError vn) (ProgBase CompTypeBase vn)
checkProg' checkoccurs prog = do
  ftable <- buildFtable
  let typeenv = TypeEnv { envVtable = HM.empty
                        , envFtable = ftable
                        , envCheckOccurences = checkoccurs
                        }
  liftM (untagProg . Prog) $
          runTypeM typeenv src $ mapM (noDataflow . checkFun) $ progFunctions prog'
  where
    (prog', src) = tagProg' blankNameSource prog
    -- To build the ftable we loop through the list of function
    -- definitions.  In addition to the normal ftable information
    -- (name, return type, argument types), we also keep track of
    -- position information, in order to report both locations of
    -- duplicate function definitions.  The position information is
    -- removed at the end.
    buildFtable = HM.map rmLoc <$>
                  foldM expand (HM.map addLoc initialFtable)
                  (progFunctions prog')
    expand ftable (name,ret,args,_,pos)
      | Just (_,_,pos2) <- HM.lookup name ftable =
        Left $ DupDefinitionError name pos pos2
      | otherwise =
        let argtypes = map (toDecl . identType) args -- Throw away argument names.
        in Right $ HM.insert name (ret,argtypes,pos) ftable
    rmLoc (ret,args,_) = (ret,args)
    addLoc (t, ts) = (t, ts, noLoc)

initialFtable :: HM.HashMap Name (FunBinding vn)
initialFtable = HM.map addBuiltin builtInFunctions
  where addBuiltin (t, ts) = (Basic t, map Basic ts)

checkFun :: (TypeBox ty, VarName vn) =>
            TaggedFunDec ty vn -> TypeM vn (TaggedFunDec CompTypeBase vn)
checkFun (fname, rettype, params, body, loc) = do
  checkParams
  body' <- bindingParams params $ do
    checkDeclType loc rettype
    checkExp body

  checkReturnAlias $ typeOf body'

  if toStructural (typeOf body') `subtypeOf` toStructural rettype then
    return (fname, rettype, params, body', loc)
  else bad $ ReturnTypeError loc fname (toStructural rettype) $
             toStructural $ typeOf body'

  where checkParams = do
          -- First find all normal parameters (checking for duplicates).
          normal_params <- foldM checkNormParams HS.empty params
          -- Then check shape annotations (where duplicates are OK, as
          -- long as it's not a duplicate of a normal parameter.)
          mapM_ (checkDimDecls normal_params) params

        checkNormParams knownparams (Ident pname _ _)
          | pname `HS.member` knownparams =
            bad $ DupParamError fname (baseName pname) loc
          | otherwise =
            return $ HS.insert pname knownparams

        checkDimDecls normal_params (Ident _ ptype _)
          | Just name <- find (`HS.member` normal_params) boundDims =
            bad $ DupParamError fname (baseName name) loc
          | otherwise =
            return ()
          where boundDims = mapMaybe boundDim $ arrayDims ptype
                boundDim (VarDim name) = Just name
                boundDim _             = Nothing

        notAliasingParam names =
          forM_ params $ \p ->
            when (not (unique $ identType p) &&
                  identName p `HS.member` names) $
              bad $ ReturnAliased fname (baseName $ identName p) loc

        -- | Check that unique return values do not alias a
        -- non-consumed parameter.
        checkReturnAlias =
          foldM_ checkReturnAlias' HS.empty . returnAliasing rettype

        checkReturnAlias' seen (Unique, names)
          | any (`HS.member` HS.map snd seen) $ HS.toList names =
            bad $ UniqueReturnAliased fname loc
          | otherwise = do
            notAliasingParam names
            return $ seen `HS.union` tag Unique names
        checkReturnAlias' seen (Nonunique, names)
          | any (`HS.member` seen) $ HS.toList $ tag Unique names =
            bad $ UniqueReturnAliased fname loc
          | otherwise = return $ seen `HS.union` tag Nonunique names

        tag u = HS.map $ \name -> (u, name)

        returnAliasing (Tuple ets1) (Tuple ets2) =
          concat $ zipWith returnAliasing ets1 ets2
        returnAliasing expected got = [(uniqueness expected, aliases got)]

-- | Type-check a single expression without any calls to non-builtin
-- functions.  Free variables are permitted, as long as they are
-- present in the passed-in vtable.
checkOpenExp :: (TypeBox ty, VarName vn) =>
                HM.HashMap vn (CompTypeBase vn) -> ExpBase ty vn ->
                Either (TypeError vn) (ExpBase CompTypeBase vn)
checkOpenExp bnds e = untagExp <$> runTypeM env namesrc (checkExp e')
  where env = TypeEnv { envFtable = initialFtable
                      , envCheckOccurences = True
                      , envVtable = vtable
                      }
        (e', src) = tagExp' blankNameSource e

        (vtable, namesrc) = foldl tagBnd (HM.empty, src) $
                            HS.toList $ freeNamesInExp e'
        tagBnd (m, src') k =
          case HM.lookup (baseName k) bnds of
            Nothing -> (m, src')
            Just t  -> let (t', src'') = tagType' src' t
                       in (HM.insert k (Bound t') m, src'')

-- | Type-check a single expression without any free variables or
-- calls to non-builtin functions.
checkClosedExp :: (TypeBox ty, VarName vn) => ExpBase ty vn ->
                  Either (TypeError vn) (ExpBase CompTypeBase vn)
checkClosedExp e = untagExp <$> runTypeM env src (checkExp e')
  where env = TypeEnv { envFtable = initialFtable
                      , envCheckOccurences = True
                      , envVtable = HM.empty
                      }
        e' = tagExp e
        src = newNameSource $ freeNamesInExp e'

checkExp :: (TypeBox ty, VarName vn) =>
             TaggedExp ty vn -> TypeM vn (TaggedExp CompTypeBase vn)

checkExp (Literal val pos) =
  Literal <$> checkLiteral pos val <*> pure pos

checkExp (TupLit es pos) = do
  es' <- mapM checkExp es
  let res = TupLit es' pos
  return $ fromMaybe res (Literal <$> expToValue res <*> pure pos)

checkExp (ArrayLit es t loc) = do
  es' <- mapM checkExp es
  -- Find the universal type of the array arguments.
  et <- case es' of
          [] -> bad $ TypeError loc "Empty array literal"
          e:es'' ->
            let check elemt eleme
                  | Just elemt' <- elemt `unifyTypes` typeOf eleme =
                    return elemt'
                  | otherwise =
                    bad $ TypeError loc $ ppExp eleme ++ " is not of expected type " ++ ppType elemt ++ "."
            in foldM check (typeOf e) es''

  -- Unify that type with the one given for the array literal.
  t' <- checkAnnotation loc "array-element" t et

  let lit = ArrayLit es' t' loc
  return $ fromMaybe lit (Literal <$> expToValue lit <*> pure loc)

checkExp (BinOp op e1 e2 t pos) = checkBinOp op e1 e2 t pos

checkExp (UnOp Not e pos) = do
  e' <- require [Basic Bool] =<< checkExp e
  return $ UnOp Not e' pos

checkExp (UnOp Negate e loc) = do
  e' <- require [Basic Int, Basic Real] =<< checkExp e
  return $ UnOp Negate e' loc

checkExp (If e1 e2 e3 t pos) = do
  e1' <- require [Basic Bool] =<< checkExp e1
  ((e2', e3'), dflow) <- collectDataflow $ checkExp e2 `alternative` checkExp e3
  tell dflow
  t' <- checkAnnotation pos "branch result" t $
        addAliases (typeOf e2' `unifyUniqueness` typeOf e3')
        (`HS.difference` allConsumed (usageOccurences dflow))
  return $ If e1' e2' e3' t' pos

checkExp (Var ident) = do
  ident' <- checkIdent ident
  observe ident'
  return $ Var ident'

checkExp (Apply fname args t pos)
  | "trace" <- nameToString fname =
  case args of
    [(e, _)] -> do
      e'  <- checkExp e
      t'  <- checkAnnotation pos "return" t $ typeOf e'
      return $ Apply fname [(e', Observe)] t' pos
    _ -> bad $ TypeError pos "Trace function takes a single parameter"

checkExp (Apply fname args rettype loc) = do
  bnd <- asks $ HM.lookup fname . envFtable
  case bnd of
    Nothing -> bad $ UnknownFunctionError fname loc
    Just (ftype, paramtypes) -> do
      (args', argflows) <- unzip <$> mapM (checkArg . fst) args

      rettype' <- checkAnnotation loc "return" rettype $
                  returnType (removeShapeAnnotations ftype)
                  (map diet paramtypes) (map typeOf args')

      checkFuncall (Just fname) loc paramtypes ftype argflows

      return $ Apply fname (zip args' $ map diet paramtypes) rettype' loc

checkExp (LetPat pat e body pos) = do
  (e', dataflow) <- collectDataflow $ checkExp e
  (scope, pat') <- checkBinding pat (typeOf e') dataflow
  scope $ do
    body' <- checkExp body
    return $ LetPat pat' e' body' pos

checkExp (LetWith (Ident dest destt destpos) src idxes ve body pos) = do
  src' <- checkIdent src
  idxes' <- mapM (require [Basic Int] <=< checkExp) idxes
  destt' <- checkAnnotation pos "source" destt $ identType src' `setAliases` HS.empty
  let dest' = Ident dest destt' destpos

  unless (unique $ identType src') $
    bad $ TypeError pos $ "Source '" ++ textual (baseName $ identName src) ++
    "' has type " ++ ppType (identType src') ++ ", which is not unique"

  case peelArray (length idxes) (identType src') of
    Nothing -> bad $ IndexingError (baseName $ identName src)
                     (arrayRank $ identType src') (length idxes) (srclocOf src)
    Just elemt ->
      sequentially (require [elemt] =<< checkExp ve) $ \ve' _ -> do
        when (identName src `HS.member` aliases (typeOf ve')) $
          bad $ BadLetWithValue pos
        (scope, _) <- checkBinding (Id dest') destt' mempty
        body' <- consuming src' $ scope $ checkExp body
        return $ LetWith dest' src' idxes' ve' body' pos

checkExp (Index ident idxes pos) = do
  ident' <- checkIdent ident
  observe ident'
  vt <- lookupVar (identName ident') pos
  when (arrayRank vt < length idxes) $
    bad $ IndexingError (baseName $ identName ident)
          (arrayRank vt) (length idxes) pos
  idxes' <- mapM (require [Basic Int] <=< checkExp) idxes
  return $ Index ident' idxes' pos

checkExp (Iota e pos) = do
  e' <- require [Basic Int] =<< checkExp e
  return $ Iota e' pos

checkExp (Size i e pos) = do
  e' <- checkExp e
  case typeOf e' of
    Array {}
      | i >= 0 && i < arrayRank (typeOf e') ->
        return $ Size i e' pos
      | otherwise ->
        bad $ TypeError pos $ "Type " ++ ppType (typeOf e') ++ " has no dimension " ++ show i ++ "."
    _        -> bad $ TypeError pos "Argument to size must be array."

checkExp (Replicate countexp valexp pos) = do
  countexp' <- require [Basic Int] =<< checkExp countexp
  valexp' <- checkExp valexp
  return $ Replicate countexp' valexp' pos

checkExp (Reshape shapeexps arrexp pos) = do
  shapeexps' <- mapM (require [Basic Int] <=< checkExp) shapeexps
  arrexp' <- checkExp arrexp
  return (Reshape shapeexps' arrexp' pos)

checkExp (Rearrange perm arrexp pos) = do
  arrexp' <- checkExp arrexp
  let rank = arrayRank $ typeOf arrexp'
  when (length perm /= rank || sort perm /= [0..rank-1]) $
    bad $ PermutationError pos perm rank name
  return $ Rearrange perm arrexp' pos
  where name = case arrexp of Var v -> Just $ baseName $ identName v
                              _     -> Nothing

checkExp (Transpose k n arrexp pos) = do
  arrexp' <- checkExp arrexp
  when (arrayRank (typeOf arrexp') < reach + 1) $
    bad $ TypeError pos $ "Argument to transpose does not have " ++
          show (reach+1) ++ " dimensions."
  return $ Transpose k n arrexp' pos
  where reach = max k $ n + k

checkExp (Zip arrexps pos) = do
  arrexps' <- mapM (checkExp . fst) arrexps
  inelemts <- mapM rowTypeM arrexps'
  inelemts' <- zipWithM (checkAnnotation pos "operand element") (map snd arrexps) inelemts
  return $ Zip (zip arrexps' inelemts') pos

checkExp (Unzip e _ pos) = do
  e' <- checkExp e
  case peelArray 1 $ typeOf e' of
    Just (Tuple ts) -> return $ Unzip e' ts pos
    _ -> bad $ TypeError pos $ "Argument to unzip is not an array of tuples, but " ++ ppType (typeOf e') ++ "."

checkExp (Map fun arrexp pos) = do
  (arrexp', arg) <- checkSOACArrayArg arrexp
  fun' <- checkLambda fun [arg]
  return (Map fun' arrexp' pos)

checkExp (ConcatMap fun arrexp arrexps pos) = do
  (arrexp', arg) <- checkArg arrexp
  (arrexps', _) <- unzip <$> mapM checkArg arrexps
  fun' <- checkLambda fun [arg]
  return $ ConcatMap fun' arrexp' arrexps' pos

checkExp (Reduce fun startexp arrexp pos) = do
  (startexp', startarg) <- checkArg startexp
  (arrexp', arrarg@(inrowt, _, _)) <- checkSOACArrayArg arrexp
  fun' <- checkLambda fun [startarg, arrarg]
  let redtype = lambdaType fun' [typeOf startexp', typeOf arrexp']
  unless (typeOf startexp' `subtypeOf` redtype) $
    bad $ TypeError pos $ "Initial value is of type " ++ ppType (typeOf startexp') ++ ", but reduce function returns type " ++ ppType redtype ++ "."
  unless (inrowt `subtypeOf` redtype) $
    bad $ TypeError pos $ "Array element value is of type " ++ ppType inrowt ++ ", but reduce function returns type " ++ ppType redtype ++ "."
  return $ Reduce fun' startexp' arrexp' pos

checkExp (Scan fun startexp arrexp pos) = do
  (startexp', startarg) <- checkArg startexp
  (arrexp', arrarg@(inrowt, _, _)) <- checkSOACArrayArg arrexp
  fun' <- checkLambda fun [startarg, arrarg]
  let scantype = lambdaType fun' [typeOf startexp', typeOf arrexp']
  unless (typeOf startexp' `subtypeOf` scantype) $
    bad $ TypeError pos $ "Initial value is of type " ++ ppType (typeOf startexp') ++ ", but scan function returns type " ++ ppType scantype ++ "."
  unless (inrowt `subtypeOf` scantype) $
    bad $ TypeError pos $ "Array element value is of type " ++ ppType inrowt ++ ", but scan function returns type " ++ ppType scantype ++ "."
  return $ Scan fun' startexp' arrexp' pos

checkExp (Filter fun arrexp pos) = do
  (arrexp', (rowelemt, argflow, argloc)) <- checkSOACArrayArg arrexp
  let nonunique_arg = (rowelemt `setUniqueness` Nonunique,
                       argflow, argloc)
  fun' <- checkLambda fun [nonunique_arg]
  when (lambdaType fun' [rowelemt] /= Basic Bool) $
    bad $ TypeError pos "Filter function does not return bool."

  return $ Filter fun' arrexp' pos

checkExp (Partition funs arrexp pos) = do
  (arrexp', (rowelemt, argflow, argloc)) <- checkSOACArrayArg arrexp
  let nonunique_arg = (rowelemt `setUniqueness` Nonunique,
                       argflow, argloc)
  funs' <- forM funs $ \fun -> do
    fun' <- checkLambda fun [nonunique_arg]
    when (lambdaType fun' [rowelemt] /= Basic Bool) $
      bad $ TypeError (srclocOf fun') "Partition function does not return bool."
    return fun'

  return $ Partition funs' arrexp' pos

checkExp (Redomap outerfun innerfun accexp arrexp pos) = do
  (accexp', accarg) <- checkArg accexp
  (arrexp', arrarg@(rt, _, _)) <- checkSOACArrayArg arrexp
  (outerfun', _) <- checkLambdaArg outerfun [accarg, accarg]
  innerfun' <- checkLambda innerfun [accarg, arrarg]
  let redtype = lambdaType innerfun' [typeOf accexp', rt]
  if argType accarg == redtype
  then return $ Redomap outerfun' innerfun' accexp' arrexp' pos
  else case redtype of
         Tuple (acctp:_) -> do
             _ <- require [acctp] accexp'
             return $ Redomap outerfun' innerfun' accexp' arrexp' pos
         _ -> bad $ TypeError pos "Redomap with illegal reduce type."

checkExp (Stream chunk i acc arr lam pos) = do
  let isArrayType arrtp =
        case arrtp of
          Array _ -> True
          _       -> False
  let lit_int0 = Literal (BasicVal $ IntVal 0) pos
  [(_,  intarg),(acc',accarg),(arr',arrarg)] <-
        mapM checkArg [lit_int0, acc, arr]
  -- arr must have an array type
  unless (isArrayType $ typeOf arr') $
    bad $ TypeError pos "Stream with input array of non-array type."
  -- the plan is to create a lambda function in which `chunk'
  -- and `i' are parameters and to type check this lambda
  (lam_ps, lam_bdy, rtp, lp) <-
      case lam of
         AnonymFun ps bd t lpos -> return (ps,bd,t,lpos)
         _ -> bad $ TypeError pos "Stream with a curried fun (not implemented yet)."
  let fake_pars= Ident (identName chunk) (Basic Int) lp :
                 Ident (identName i    ) (Basic Int) lp : lam_ps
      fake_lam = AnonymFun fake_pars lam_bdy rtp lp
  -- just get the dflow of lambda on the fakearg, which does not alias
  -- arr, so we can later check that aliases of arr are not used inside lam.
  let fakearg = (fromDecl $ addNames $ removeNames $ typeOf arr', mempty, srclocOf pos)
  (_, dflow)<- collectDataflow $
                 checkLambda fake_lam [intarg, intarg, accarg, fakearg]
  -- properly check lambda
  fake_lam' <-   checkLambda fake_lam [intarg, intarg, accarg,  arrarg]
  let (AnonymFun (chunk':(i':lam_pars')) lam_body' rtp' lpos') = fake_lam'
  let lam' = AnonymFun lam_pars' lam_body' rtp' lpos'
  -- check that the result type of lambda matches the accumulator part
  _ <- case rtp' of
<<<<<<< HEAD
        Tuple [res_acc_tp, res_arr_tp] ->
            unless ( isArrayType res_arr_tp &&
                     typeOf acc' `subtypeOf` res_acc_tp ) $
              bad $ TypeError pos ("Stream with accumulator-type missmatch"++
=======
        Tuple [res_acc_tp, res_arr_tp] -> 
            unless ( isArrayType res_arr_tp && 
                     typeOf acc' `subtypeOf` removeShapeAnnotations res_acc_tp ) $
              bad $ TypeError pos ("Stream with accumulator-type missmatch"++ 
>>>>>>> f2265027
                                   "or result arrays of non-array type.")
        _ ->unless (typeOf acc' `subtypeOf` removeShapeAnnotations rtp') $
              bad $ TypeError pos "Stream with accumulator-type missmatch."
  -- check that arr's aliases are not used inside the lambda!
  let arr_aliasses = HS.toList $ aliases $ typeOf arr'
  let usages = usageMap $ usageOccurences dflow
  when (any (`HM.member` usages) arr_aliasses) $
     bad $ TypeError pos "Stream with input array used inside lambda."
  return $ Stream (fromParam chunk') (fromParam i') acc' arr' lam' pos

checkExp (Split splitexps arrexp pos) = do
  splitexps' <- mapM (require [Basic Int] <=< checkExp) splitexps
  arrexp' <- checkExp arrexp
  _ <- rowTypeM arrexp' -- Just check that it's an array.
  return $ Split splitexps' arrexp' pos

checkExp (Concat arr1exp arr2exps pos) = do
  arr1exp'  <- checkExp arr1exp
  arr2exps' <- mapM (require [typeOf arr1exp'] <=< checkExp) arr2exps
  mapM_ rowTypeM arr2exps' -- Just check that it's an array.
  return $ Concat arr1exp' arr2exps' pos

checkExp (Copy e pos) = do
  e' <- checkExp e
  return $ Copy e' pos

-- Checking of loops is done by synthesing the (almost) equivalent
-- function and type-checking a call to it.  The difficult part is
-- assigning uniqueness attributes to the parameters of the function -
-- we'll do this by inspecting the loop body, and look at which of the
-- variables in mergepat are actually consumed.  Also, any variables
-- that are free in the loop body must be passed along as (non-unique)
-- parameters to the function.
checkExp (DoLoop mergepat mergeexp form loopbody letbody loc) = do
  -- First, check the bound and initial merge expression and throw
  -- away the dataflow.  The dataflow will be reconstructed later, but
  -- we need the result of this to synthesize the function.
  (mergeexp', bindExtra) <-
    noDataflow $ do
      mergeexp' <- checkExp mergeexp
      return $
        case form of
          ForLoop (Ident loopvar _ _) _ ->
            let iparam = Ident loopvar (Basic Int) loc
            in (mergeexp', [iparam])
          WhileLoop _ ->
            (mergeexp', [])

  -- Check the loop body.
  (firstscope, mergepat') <- checkBinding mergepat (typeOf mergeexp') mempty
  (loopbody', form', extraargs, letExtra, boundExtra, extraparams, freeInForm) <-
    firstscope $ noDataflow $ binding bindExtra $
      case form of
        ForLoop (Ident loopvar _ loopvarloc) boundexp -> do
          bound <- newIdent "loop_bound" (Basic Int) loc
          boundexp' <- require [Basic Int] =<< checkExp boundexp
          loopbody' <- checkExp loopbody
          let iparam = Ident loopvar (Basic Int) loc
          return (loopbody',
                  ForLoop (Ident loopvar (Basic Int) loopvarloc) boundexp',
                  [(Literal (BasicVal $ IntVal 0) loc, Observe),
                   (Var bound, Observe)],
                  \inner -> LetPat (Id bound) boundexp'
                            inner (srclocOf mergeexp),
                  HS.singleton iparam,
                  [iparam, toParam bound],
                  freeInExp boundexp')
        WhileLoop condexp -> do
          (condexp', condflow) <-
            collectDataflow $ require [Basic Bool] =<< checkExp condexp
          (loopbody', bodyflow) <-
            collectDataflow $ checkExp loopbody
          occur $ usageOccurences condflow `seqOccurences`
                  usageOccurences bodyflow
          cond <- newIdent "loop_cond" (Basic Bool) loc
          return (loopbody',
                  WhileLoop condexp',
                  [(Var cond, Observe)],
                  \inner -> LetPat (Id cond) condexp'
                            inner (srclocOf mergeexp),
                  HS.empty,
                  [toParam cond],
                  freeInExp condexp')

  -- We can use the name generator in a slightly hacky way to generate
  -- a unique Name for the function.
  fname <- newFname "loop_fun"

  let rettype = vacuousShapeAnnotations $
                case map (toDecl . identType) $ patIdents mergepat' of
                  [t] -> t
                  ts  -> Tuple ts
      rettype' = removeShapeAnnotations $ fromDecl rettype

  merge <- newIdent "merge_val" rettype' $ srclocOf mergeexp'

  let boundnames = boundExtra `HS.union` patIdentSet mergepat'
      ununique ident =
        ident { identType = toDecl $ identType ident `setUniqueness` Nonunique }
      -- Find the free variables of the loop body.
      free = map ununique $ HS.toList $
             (freeInExp loopbody' <> freeInForm)
             `HS.difference` boundnames

      -- These are the parameters expected by the function: All of the
      -- free variables, followed by the merge value, followed by
      -- whatever needed by the loop form.
      params = map toParam free ++
               [toParam merge] ++
               extraparams
      bindfun env = env { envFtable = HM.insert fname
                                      (rettype,
                                       map (vacuousShapeAnnotations . identType) params) $
                                      envFtable env }

      -- The body of the function will be the loop body, but with all
      -- tails replaced with recursive calls.
      recurse e = Apply fname
                    ([(Var (fromParam k), diet (identType k)) | k <- free ] ++
                     [(e, diet $ typeOf e)] ++
                     extraargs)
                    rettype' (srclocOf e)
      funbody' = LetPat mergepat' (Var merge) (mapTails recurse id $ letExtra loopbody')
                 (srclocOf loopbody')

  (funcall, callflow) <- collectDataflow $ local bindfun $ do
    -- Check that the function is internally consistent.
    _ <- unbinding $ checkFun (fname, rettype, params, funbody', loc)
    -- Check the actual function call - we start by computing the
    -- bound and initial merge value, in case they use something
    -- consumed in the call.  This reintroduces the dataflow for
    -- boundexp and mergeexp that we previously threw away.
    let call = LetPat (Id merge) mergeexp'
               (LetPat mergepat' (Var merge)
                (letExtra
                 (Apply fname
                  ([(Var (fromParam k), diet (identType k)) | k <- free ] ++
                   [(Var merge, diet rettype)] ++
                   extraargs)
                  rettype' $ srclocOf mergeexp))
                (srclocOf mergeexp))
               (srclocOf mergeexp)
    checkExp call
  -- Now we just need to bind the result of the function call to the
  -- original merge pattern...
  (secondscope, _) <- checkBinding mergepat (typeOf funcall) callflow

  -- And then check the let-body.
  secondscope $ do
    letbody' <- checkExp letbody
    return $ DoLoop mergepat' mergeexp'
                    form'
                    loopbody' letbody' loc

checkSOACArrayArg :: (TypeBox ty, VarName vn) =>
                     TaggedExp ty vn -> TypeM vn (TaggedExp CompTypeBase vn, Arg vn)
checkSOACArrayArg e = do
  (e', (t, dflow, argloc)) <- checkArg e
  case peelArray 1 t of
    Nothing -> bad $ TypeError argloc "SOAC argument is not an array"
    Just rt -> return (e', (rt, dflow, argloc))

checkLiteral :: VarName vn => SrcLoc -> Value -> TypeM vn Value
checkLiteral _ (BasicVal bv) = return $ BasicVal bv
checkLiteral loc (TupVal vals) = do
  vals' <- mapM (checkLiteral loc) vals
  return $ TupVal vals'
checkLiteral loc (ArrayVal arr rt) = do
  vals <- mapM (checkLiteral loc) (elems arr)
  case find ((/=rt) . removeNames . valueType) vals of
    Just wrong -> bad $ TypeError loc $ ppValue wrong ++ " is not of expected type " ++ ppType rt ++ "."
    _          -> return ()
  return $ ArrayVal (listArray (bounds arr) vals) rt

checkIdent :: (TypeBox ty, VarName vn) =>
              TaggedIdent ty vn -> TypeM vn (TaggedIdent CompTypeBase vn)
checkIdent (Ident name t pos) = do
  vt <- lookupVar name pos
  t' <- checkAnnotation pos ("variable " ++ textual (baseName name)) t vt
  return $ Ident name t' pos

checkBinOp :: (TypeBox ty, VarName vn) =>
              BinOp -> TaggedExp ty vn -> TaggedExp ty vn -> ty (ID vn) -> SrcLoc
           -> TypeM vn (TaggedExp CompTypeBase vn)
checkBinOp Plus e1 e2 t pos = checkPolyBinOp Plus [Real, Int] e1 e2 t pos
checkBinOp Minus e1 e2 t pos = checkPolyBinOp Minus [Real, Int] e1 e2 t pos
checkBinOp Pow e1 e2 t pos = checkPolyBinOp Pow [Real, Int] e1 e2 t pos
checkBinOp Times e1 e2 t pos = checkPolyBinOp Times [Real, Int] e1 e2 t pos
checkBinOp Divide e1 e2 t pos = checkPolyBinOp Divide [Real, Int] e1 e2 t pos
checkBinOp Mod e1 e2 t pos = checkPolyBinOp Mod [Int] e1 e2 t pos
checkBinOp ShiftR e1 e2 t pos = checkPolyBinOp ShiftR [Int] e1 e2 t pos
checkBinOp ShiftL e1 e2 t pos = checkPolyBinOp ShiftL [Int] e1 e2 t pos
checkBinOp Band e1 e2 t pos = checkPolyBinOp Band [Int] e1 e2 t pos
checkBinOp Xor e1 e2 t pos = checkPolyBinOp Xor [Int] e1 e2 t pos
checkBinOp Bor e1 e2 t pos = checkPolyBinOp Bor [Int] e1 e2 t pos
checkBinOp LogAnd e1 e2 t pos = checkPolyBinOp LogAnd [Bool] e1 e2 t pos
checkBinOp LogOr e1 e2 t pos = checkPolyBinOp LogOr [Bool] e1 e2 t pos
checkBinOp Equal e1 e2 t pos = checkRelOp Equal [Int, Real] e1 e2 t pos
checkBinOp Less e1 e2 t pos = checkRelOp Less [Int, Real] e1 e2 t pos
checkBinOp Leq e1 e2 t pos = checkRelOp Leq [Int, Real] e1 e2 t pos
checkBinOp Greater e1 e2 t pos = checkRelOp Greater [Int, Real] e1 e2 t pos
checkBinOp Geq e1 e2 t pos = checkRelOp Geq [Int, Real] e1 e2 t pos

checkRelOp :: (TypeBox ty, VarName vn) =>
              BinOp -> [BasicType]
           -> TaggedExp ty vn -> TaggedExp ty vn
           -> ty (ID vn) -> SrcLoc
           -> TypeM vn (TaggedExp CompTypeBase vn)
checkRelOp op tl e1 e2 t pos = do
  e1' <- require (map Basic tl) =<< checkExp e1
  e2' <- require (map Basic tl) =<< checkExp e2
  _ <- unifyExpTypes e1' e2'
  t' <- checkAnnotation pos (ppBinOp op ++ " result") t $ Basic Bool
  return $ BinOp op e1' e2' t' pos

checkPolyBinOp :: (TypeBox ty, VarName vn) =>
                  BinOp -> [BasicType]
               -> TaggedExp ty vn -> TaggedExp ty vn -> ty (ID vn) -> SrcLoc
               -> TypeM vn (TaggedExp CompTypeBase vn)
checkPolyBinOp op tl e1 e2 t pos = do
  e1' <- require (map Basic tl) =<< checkExp e1
  e2' <- require (map Basic tl) =<< checkExp e2
  t' <- unifyExpTypes e1' e2'
  t'' <- checkAnnotation pos (ppBinOp op ++ " result") t t'
  return $ BinOp op e1' e2' t'' pos

sequentially :: VarName vn =>
                TypeM vn a -> (a -> Dataflow vn -> TypeM vn b) -> TypeM vn b
sequentially m1 m2 = do
  (a, m1flow) <- collectDataflow m1
  (b, m2flow) <- collectDataflow $ m2 a m1flow
  occur $ usageOccurences m1flow `seqOccurences`
          usageOccurences m2flow
  return b

checkBinding :: (VarName vn, TypeBox ty) =>
                TaggedTupIdent ty vn -> TaggedType vn -> Dataflow vn
             -> TypeM vn (TypeM vn a -> TypeM vn a, TaggedTupIdent CompTypeBase vn)
checkBinding pat et dflow = do
  (pat', idds) <-
    runStateT (checkBinding' pat et) []
  return (\m -> sequentially (tell dflow) (const . const $ binding idds m), pat')
  where checkBinding' (Id (Ident name namet pos)) t = do
          t' <- lift $
                checkAnnotation (srclocOf pat)
                ("binding of variable " ++ textual (baseName name)) namet t
          let t'' = typeOf $ Var $ Ident name t' pos
          add $ Ident name t'' pos
          return $ Id $ Ident name t'' pos
        checkBinding' (TupId pats pos) (Tuple ts)
          | length pats == length ts = do
          pats' <- zipWithM checkBinding' pats ts
          return $ TupId pats' pos
        checkBinding' (Wildcard wt loc) t = do
          t' <- lift $ checkAnnotation (srclocOf pat) "wildcard" wt t
          return $ Wildcard t' loc
        checkBinding' _ _ =
          lift $ bad $ InvalidPatternError
                       (untagPattern errpat) (toStructural et)
                       Nothing $ srclocOf pat

        add ident = do
          bnd <- gets $ find (==ident)
          case bnd of
            Nothing -> modify (ident:)
            Just (Ident name _ pos2) ->
              lift $ bad $ DupPatternError (baseName name) (srclocOf ident) pos2
        -- A pattern with known type box (NoInfo) for error messages.
        errpat = rmTypes pat
        rmTypes (Id (Ident name _ pos)) = Id $ Ident name NoInfo pos
        rmTypes (TupId pats pos) = TupId (map rmTypes pats) pos
        rmTypes (Wildcard _ loc) = Wildcard NoInfo loc

validApply :: VarName vn =>
              [DeclTypeBase (ID vn)] -> [TaggedType vn] -> Bool
validApply expected got =
  length got == length expected &&
  and (zipWith subtypeOf (map toStructural got) (map toStructural expected))

type Arg vn = (TaggedType vn, Dataflow vn, SrcLoc)

argType :: Arg vn -> TaggedType vn
argType (t, _, _) = t

checkArg :: (TypeBox ty, VarName vn) =>
            TaggedExp ty vn -> TypeM vn (TaggedExp CompTypeBase vn, Arg vn)
checkArg arg = do (arg', dflow) <- collectDataflow $ checkExp arg
                  return (arg', (typeOf arg', dflow, srclocOf arg'))

checkLambdaArg :: (TypeBox ty, VarName vn) =>
                  TaggedLambda ty vn -> [Arg vn]
               -> TypeM vn (TaggedLambda CompTypeBase vn, Arg vn)
checkLambdaArg lam args = do
  (lam', dflow) <- collectDataflow $ checkLambda lam args
  let lamt = lambdaType lam' $ map argType args
  return (lam', (lamt, dflow, srclocOf lam'))

checkFuncall :: VarName vn =>
                Maybe Name -> SrcLoc
             -> [DeclTypeBase (ID vn)] -> DeclTypeBase (ID vn) -> [Arg vn]
             -> TypeM vn ()
checkFuncall fname loc paramtypes _ args = do
  let argts = map argType args

  unless (validApply paramtypes argts) $
    bad $ ParameterMismatch fname loc
          (Right $ map toStructural paramtypes) (map toStructural argts)

  forM_ (zip (map diet paramtypes) args) $ \(d, (t, dflow, argloc)) -> do
    maybeCheckOccurences $ usageOccurences  dflow
    let occurs = consumeArg argloc t d
    occur $ usageOccurences dflow `seqOccurences` occurs

consumeArg :: SrcLoc -> TaggedType vn -> Diet -> [Occurence vn]
consumeArg loc (Tuple ets) (TupleDiet ds) =
  concat $ zipWith (consumeArg loc) ets ds
consumeArg loc at Consume = [consumption (aliases at) loc]
consumeArg loc at _       = [observation (aliases at) loc]

checkLambda :: (TypeBox ty, VarName vn) =>
               TaggedLambda ty vn -> [Arg vn] -> TypeM vn (TaggedLambda CompTypeBase vn)
checkLambda (AnonymFun params body ret pos) args =
  case () of
    _ | length params == length args -> do
          checkFuncall Nothing pos (map identType params) ret args
          (_, ret', params', body', _) <-
            noUnique $ checkFun (nameFromString "<anonymous>", ret, params, body, pos)
          return $ AnonymFun params' body' ret' pos
      | [(Tuple ets, _, _)] <- args,
        validApply (map identType params) ets -> do
          -- The function expects N parameters, but the argument is a
          -- single N-tuple whose types match the parameters.
          -- Generate a shim to make it fit.
          (_, ret', _, body', _) <-
            noUnique $ checkFun (nameFromString "<anonymous>", ret, params, body, pos)
          tupparam <- newIdent "tup_shim"
                      (Tuple $ map (fromDecl .
                                    removeShapeAnnotations .
                                    identType) params)
                      pos
          let tupfun = AnonymFun [toParam tupparam] tuplet ret pos
              tuplet = LetPat (TupId (map (Id . fromParam) params) pos)
                              (Var tupparam) body' pos
          _ <- checkLambda tupfun args
          return $ AnonymFun params body' ret' pos
      | otherwise -> bad $ TypeError pos $ "Anonymous function defined with " ++ show (length params) ++ " parameters, but expected to take " ++ show (length args) ++ " arguments."

checkLambda (CurryFun fname curryargexps rettype pos) args = do
  (curryargexps', curryargs) <- unzip <$> mapM checkArg curryargexps
  bnd <- asks $ HM.lookup fname . envFtable
  case bnd of
    Nothing -> bad $ UnknownFunctionError fname pos
    Just (rt, paramtypes) -> do
      rettype' <- checkAnnotation pos "return" rettype $
                  fromDecl $ removeShapeAnnotations rt
      let paramtypes' = map (fromDecl . removeShapeAnnotations) paramtypes
      case () of
        _ | [(tupt@(Tuple ets), _, _)] <- args,
            validApply paramtypes ets -> do
              -- Same shimming as in the case for anonymous functions.
              let mkparam i t = newIdent ("param_" ++ show i) t pos
              params <- zipWithM mkparam [(0::Int)..] paramtypes'
              tupparam <- newIdent "x" (removeShapeAnnotations tupt) pos
              let tuplet = LetPat (TupId (map Id params) pos) (Var tupparam) body pos
                  tupfun = AnonymFun [toParam tupparam] tuplet rt pos
                  body = Apply fname [(Var param, diet paramt) |
                                      (param, paramt) <- zip params paramtypes]
                         rettype' pos
              checkLambda tupfun args
          | otherwise -> do
              case find (unique . snd) $ zip curryargexps paramtypes of
                Just (e, _) -> bad $ CurriedConsumption fname $ srclocOf e
                _           -> return ()
              let mkparam i t = newIdent ("param_" ++ show i) t pos
              params <- zipWithM mkparam [(0::Int)..] $
                        drop (length curryargs) paramtypes'
              let fun = AnonymFun (map toParam params) body
                        (vacuousShapeAnnotations rt) pos
                  body = Apply fname (zip (curryargexps'++map Var params) $
                                      map diet paramtypes)
                         rettype' pos
              _ <- checkLambda fun args
              return $ CurryFun fname curryargexps' rettype' pos

checkLambda (UnOpFun unop rettype loc) [arg] = do
  var <- newIdent "x" (argType arg) loc
  binding [var] $ do
    e <- checkExp $ UnOp unop (Var var) loc
    rettype' <- checkAnnotation loc "return" rettype $ typeOf e
    return $ UnOpFun unop rettype' loc

checkLambda (UnOpFun unop _ loc) args =
  bad $ ParameterMismatch (Just $ nameFromString $ ppUnOp unop) loc (Left 1) $
  map (toStructural . argType) args

checkLambda (BinOpFun op t loc) args =
  checkPolyLambdaOp op [] t args loc

checkLambda (CurryBinOpLeft binop x t loc) [arg] = do
  x' <- checkExp x
  y <- newIdent "y" (argType arg) loc
  xvar <- newIdent "x" (typeOf x') loc
  binding [y, xvar] $ do
    e <- checkExp $ BinOp binop (Var $ untype xvar) (Var $ untype y) NoInfo loc
    t' <- checkAnnotation loc "return" t $ typeOf e
    return $ CurryBinOpLeft binop x' t' loc
  where untype (Ident name _ varloc) = Ident name NoInfo varloc

checkLambda (CurryBinOpLeft binop _ _ loc) args =
  bad $ ParameterMismatch (Just $ nameFromString $ ppBinOp binop) loc (Left 1) $
  map (toStructural . argType) args

checkLambda (CurryBinOpRight binop x t loc) [arg] = do
  x' <- checkExp x
  y <- newIdent "y" (argType arg) loc
  xvar <- newIdent "x" (typeOf x') loc
  binding [y, xvar] $ do
    e <- checkExp $ BinOp binop (Var $ untype y) (Var $ untype xvar) NoInfo loc
    t' <- checkAnnotation loc "return" t $ typeOf e
    return $ CurryBinOpRight binop x' t' loc
  where untype (Ident name _ varloc) = Ident name NoInfo varloc

checkLambda (CurryBinOpRight binop _ _ loc) args =
  bad $ ParameterMismatch (Just $ nameFromString $ ppBinOp binop) loc (Left 1) $
  map (toStructural . argType) args

checkPolyLambdaOp :: (TypeBox ty, VarName vn) =>
                     BinOp -> [TaggedExp ty vn] -> ty (ID vn) -> [Arg vn] -> SrcLoc
                  -> TypeM vn (TaggedLambda CompTypeBase vn)
checkPolyLambdaOp op curryargexps rettype args pos = do
  curryargexpts <- map typeOf <$> mapM checkExp curryargexps
  let argts = [ argt | (argt, _, _) <- args ]
  tp <- case curryargexpts ++ argts of
          [t1, t2] | t1 == t2 -> return t1
          [Tuple [t1,t2]] | t1 == t2 -> return t1 -- For autoshimming.
          l -> bad $ ParameterMismatch (Just fname) pos (Left 2) $ map toStructural l
  xname <- newIDFromString "x"
  yname <- newIDFromString "y"
  let xident t = Ident xname t pos
      yident t = Ident yname t pos
  (x,y,params) <- case curryargexps of
                    [] -> return (Var $ xident (boxType tp),
                                  Var $ yident (boxType tp),
                                  [xident tp, yident tp])
                    [e] -> return (e,
                                   Var $ yident $ boxType tp,
                                   [yident tp])
                    (e1:e2:_) -> return (e1, e2, [])
  body <- binding params $ checkBinOp op x y rettype pos
  checkLambda
    (AnonymFun (map toParam params) body
     (vacuousShapeAnnotations $ toDecl $ typeOf body) pos)
    args
  where fname = nameFromString $ ppBinOp op

checkDeclType :: VarName vn =>
                 SrcLoc -> TaggedDeclType vn -> TypeM vn ()
checkDeclType loc (Tuple ts) = mapM_ (checkDeclType loc) ts
checkDeclType _ (Basic _) = return ()
checkDeclType loc (Array at) =
  checkArrayType loc at

checkArrayType :: VarName vn =>
                  SrcLoc
               -> DeclArrayTypeBase (ID vn)
               -> TypeM vn ()
checkArrayType loc (BasicArray _ ds _ _) =
  mapM_ (checkDim loc) $ shapeDims ds
checkArrayType loc (TupleArray cts ds _) = do
  mapM_ (checkDim loc) $ shapeDims ds
  mapM_ (checkTupleArrayElem loc) cts

checkTupleArrayElem :: VarName vn =>
                       SrcLoc
                    -> DeclTupleArrayElemTypeBase (ID vn)
                    -> TypeM vn ()
checkTupleArrayElem _ (BasicArrayElem {}) =
  return ()
checkTupleArrayElem loc (ArrayArrayElem at) =
  checkArrayType loc at
checkTupleArrayElem loc (TupleArrayElem cts) =
  mapM_ (checkTupleArrayElem loc) cts

checkDim :: VarName vn =>
            SrcLoc -> DimDecl (ID vn) -> TypeM vn ()
checkDim _ AnyDim =
  return ()
checkDim _ (ConstDim _) =
  return ()
checkDim loc (KnownDim name) = do
  t <- lookupVar name loc
  case t of
    Basic Int -> return ()
    _         -> bad $ DimensionNotInteger loc $ baseName name
checkDim _ (VarDim _) =
  return ()<|MERGE_RESOLUTION|>--- conflicted
+++ resolved
@@ -839,17 +839,11 @@
   let lam' = AnonymFun lam_pars' lam_body' rtp' lpos'
   -- check that the result type of lambda matches the accumulator part
   _ <- case rtp' of
-<<<<<<< HEAD
         Tuple [res_acc_tp, res_arr_tp] ->
+            -- do we need ?removeShapeAnnotations res_acc_tp?
             unless ( isArrayType res_arr_tp &&
-                     typeOf acc' `subtypeOf` res_acc_tp ) $
+                     typeOf acc' `subtypeOf` removeShapeAnnotations res_acc_tp ) $
               bad $ TypeError pos ("Stream with accumulator-type missmatch"++
-=======
-        Tuple [res_acc_tp, res_arr_tp] -> 
-            unless ( isArrayType res_arr_tp && 
-                     typeOf acc' `subtypeOf` removeShapeAnnotations res_acc_tp ) $
-              bad $ TypeError pos ("Stream with accumulator-type missmatch"++ 
->>>>>>> f2265027
                                    "or result arrays of non-array type.")
         _ ->unless (typeOf acc' `subtypeOf` removeShapeAnnotations rtp') $
               bad $ TypeError pos "Stream with accumulator-type missmatch."
