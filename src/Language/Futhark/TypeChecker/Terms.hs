--- conflicted
+++ resolved
@@ -165,63 +165,6 @@
   where vtable = M.map valBinding $ envVtable env
         valBinding (TypeM.BoundV tps v) = BoundV tps $ v `setAliases` mempty
 
-<<<<<<< HEAD
--- | Mapping from fresh type variables, instantiated from the type
--- schemes of polymorphic functions, to (possibly) specific types as
--- determined on application and the location of that application, or
--- a partial constraint on their type.
-type Constraints = M.Map VName Constraint
-
-data Constraint = NoConstraint (Maybe Liftedness) SrcLoc
-                | ParamType Liftedness SrcLoc
-                | Constraint (TypeBase () ()) SrcLoc
-                | Overloaded [PrimType] SrcLoc
-                | HasFields (M.Map Name (TypeBase () ())) SrcLoc
-                | Equality SrcLoc
-                | HasConstrs [Name] SrcLoc
-                deriving Show
-
-instance Located Constraint where
-  locOf (NoConstraint _ loc) = locOf loc
-  locOf (ParamType _ loc) = locOf loc
-  locOf (Constraint _ loc) = locOf loc
-  locOf (Overloaded _ loc) = locOf loc
-  locOf (HasFields _ loc) = locOf loc
-  locOf (Equality loc) = locOf loc
-  locOf (HasConstrs _ loc) = locOf loc
-
--- | Is the given type variable actually the name of an abstract type
--- or type parameter, which we cannot substitute?
-isRigid :: VName -> Constraints -> Bool
-isRigid v constraints = case M.lookup v constraints of
-                             Nothing -> True
-                             Just ParamType{} -> True
-                             _ -> False
-
-lookupSubst :: VName -> Constraints -> Maybe (TypeBase () ())
-lookupSubst v constraints = do Constraint t _ <- M.lookup v constraints
-                               Just t
-
-constraintSubsts :: Constraints -> M.Map VName (TypeBase () ())
-constraintSubsts = M.mapMaybe constraintSubst
-  where constraintSubst (Constraint t _) = Just t
-        constraintSubst _ = Nothing
-
-applySubstInConstraint :: VName -> TypeBase () () -> Constraint -> Constraint
-applySubstInConstraint vn tp (Constraint t loc) =
-  Constraint (applySubst (`M.lookup` M.singleton vn tp) t) loc
-applySubstInConstraint vn tp (HasFields fs loc) =
-  HasFields (M.map (applySubst (`M.lookup` M.singleton vn tp)) fs) loc
-applySubstInConstraint _ _ (NoConstraint l loc) = NoConstraint l loc
-applySubstInConstraint _ _ (Overloaded ts loc) = Overloaded ts loc
-applySubstInConstraint _ _ (Equality loc) = Equality loc
-applySubstInConstraint _ _ (ParamType l loc) = ParamType l loc
-applySubstInConstraint _ _ (HasConstrs ns loc) = HasConstrs ns loc
-
-normaliseType :: Substitutable a => a -> TermTypeM a
-normaliseType t = do constraints <- getConstraints
-                     return $ applySubst (`lookupSubst` constraints) t
-=======
 constraintTypeVars :: Constraints -> Names
 constraintTypeVars = mconcat . map f . M.elems
   where f (Constraint t _) = typeVars t
@@ -231,7 +174,6 @@
 overloadedTypeVars = mconcat . map f . M.elems
   where f (HasFields fs _) = mconcat $ map typeVars $ M.elems fs
         f _ = mempty
->>>>>>> 29cc665b
 
 -- | Get the type of an expression, with all type variables
 -- substituted.  Never call 'typeOf' directly (except in a few
@@ -1679,24 +1621,13 @@
     tparams'' <- closeOverTypes new_substs tparams' $
                  rettype : map patternStructType params''
 
-<<<<<<< HEAD
     -- Check if pattern matches are exhaustive and yield
     -- warnings if not.
     isExhaustive body''
 
-    -- We keep only those type variables that existed before the
-    -- function, or which are used in the substitutions for those that
-    -- are.
-    let then_type_variables = S.fromList (M.keys then_substs)
-        then_type_substs = M.elems $ constraintSubsts $
-                           M.filterWithKey (\k _ -> k `S.member` then_type_variables) now_substs
-        keep_type_variables = then_type_variables <> foldMap typeVars then_type_substs
-    modifyConstraints $ M.filterWithKey $ \k _ -> k `S.member` keep_type_variables
-=======
     -- We keep those type variables that were not closed over by
     -- let-generalisation.
     modifyConstraints $ M.filterWithKey $ \k _ -> k `notElem` map typeParamName tparams''
->>>>>>> 29cc665b
 
     bindSpaced [(Term, fname)] $ do
       fname' <- checkName Term fname loc
@@ -1786,35 +1717,7 @@
 
         closeOver (k, NoConstraint (Just Unlifted) loc) = return $ Just $ TypeParamType Unlifted k loc
         closeOver (k, NoConstraint _ loc) = return $ Just $ TypeParamType Lifted k loc
-<<<<<<< HEAD
-        closeOver (_, ParamType{}) = return Nothing
-        closeOver (_, Constraint{}) = return Nothing
-        closeOver (_, Overloaded ots loc) =
-          typeError loc $
-          unlines ["Type is ambiguous (could be one of " ++ intercalate ", " (map pretty ots) ++ ").",
-                   "Add a type annotation to disambiguate the type."]
-        closeOver (_, Equality loc) =
-          typeError loc $ unlines ["Type is ambiguous (must be equality type).",
-                                   "Add a type annotation to disambiguate the type."]
-        closeOver (_, HasFields fs loc) =
-          typeError loc $ unlines ["Type is ambiguous (must be record with fields {" ++ fs' ++ "}).",
-                                   "Add a type annotation to disambiguate the type."]
-          where fs' = intercalate ", " $ map field $ M.toList fs
-                field (l, t) = pretty l ++ ": " ++ pretty t
-        closeOver (_, HasConstrs cs loc) =
-          typeError loc $ unlines ["Type is ambiguous (must be an enum with constructors " ++ cs' ++ ").",
-                                   "Add a type annotation to disambiguate the type."]
-          where cs' = intercalate " | " $ map (\c -> '#':(pretty c)) cs
-
-        constrained (NoConstraint _ loc) = ambiguous loc
-        constrained (Overloaded _ loc) = ambiguous loc
-        constrained (Equality loc) = ambiguous loc
-        constrained _ = return ()
-        ambiguous loc = typeError loc $ unlines ["Type of expression is ambiguous.",
-                                                 "Add a type annotation to disambiguate the type."]
-=======
         closeOver (_, _) = return Nothing
->>>>>>> 29cc665b
 
 --- Consumption
 
@@ -1886,267 +1789,6 @@
         set _ OpaqueF                 = OpaqueF
         set _ (WasConsumed loc)       = WasConsumed loc
 
-<<<<<<< HEAD
---- Unification.
-
--- | Unifies two types.
-unify :: SrcLoc -> TypeBase () () -> TypeBase () () -> TermTypeM ()
-unify loc orig_t1 orig_t2 = do
-  orig_t1' <- normaliseType orig_t1
-  orig_t2' <- normaliseType orig_t2
-  breadCrumb (MatchingTypes orig_t1' orig_t2') $ subunify orig_t1 orig_t2
-  where
-    subunify t1 t2 = do
-      constraints <- getConstraints
-
-      let isRigid' v = isRigid v constraints
-          t1' = applySubst (`lookupSubst` constraints) t1
-          t2' = applySubst (`lookupSubst` constraints) t2
-
-          failure =
-            typeError loc $ "Couldn't match expected type `" ++
-            pretty t1' ++ "' with actual type `" ++ pretty t2' ++ "'."
-
-      case (t1', t2') of
-        _ | t1' == t2' -> return ()
-
-        (Record fs,
-         Record arg_fs)
-          | M.keys fs == M.keys arg_fs ->
-              forM_ (M.toList $ M.intersectionWith (,) fs arg_fs) $ \(k, (k_t1, k_t2)) ->
-              breadCrumb (MatchingFields k) $ subunify k_t1 k_t2
-
-        (TypeVar _ _ (TypeName _ tn) targs,
-         TypeVar _ _ (TypeName _ arg_tn) arg_targs)
-          | tn == arg_tn, length targs == length arg_targs ->
-              zipWithM_ unifyTypeArg targs arg_targs
-
-        (TypeVar _ _ (TypeName [] v1) [],
-         TypeVar _ _ (TypeName [] v2) []) ->
-          case (isRigid' v1, isRigid' v2) of
-            (True, True) -> failure
-            (True, False) -> linkVarToType loc v2 t1'
-            (False, True) -> linkVarToType loc v1 t2'
-            (False, False) -> linkVarToType loc v1 t2'
-
-        (TypeVar _ _ (TypeName [] v1) [], _)
-          | not $ isRigid' v1 ->
-              linkVarToType loc v1 t2'
-        (_, TypeVar _ _ (TypeName [] v2) [])
-          | not $ isRigid' v2 ->
-              linkVarToType loc v2 t1'
-
-        (Arrow _ _ a1 b1,
-         Arrow _ _ a2 b2) -> do
-          subunify a1 a2
-          subunify b1 b2
-
-        (Array{}, Array{})
-          | Just t1'' <- peelArray 1 t1',
-            Just t2'' <- peelArray 1 t2' ->
-              subunify t1'' t2''
-
-        (_, _) -> failure
-
-      where unifyTypeArg TypeArgDim{} TypeArgDim{} = return ()
-            unifyTypeArg (TypeArgType t _) (TypeArgType arg_t _) =
-              subunify t arg_t
-            unifyTypeArg _ _ = typeError loc
-              "Cannot unify a type argument with a dimension argument (or vice versa)."
-
-linkVarToType :: SrcLoc -> VName -> TypeBase () () -> TermTypeM ()
-linkVarToType loc vn tp = do
-  constraints <- getConstraints
-  if vn `S.member` typeVars tp
-    then typeError loc $ "Occurs check: cannot instantiate " ++
-         prettyName vn ++ " with " ++ pretty tp'
-    else do modifyConstraints $ M.insert vn $ Constraint tp' loc
-            modifyConstraints $ M.map $ applySubstInConstraint vn tp'
-            case M.lookup vn constraints of
-              Just (NoConstraint (Just Unlifted) unlift_loc) ->
-                zeroOrderType loc ("used at " ++ locStr unlift_loc) tp'
-              Just (Equality _) ->
-                equalityType loc tp'
-              Just (Overloaded ts old_loc)
-                | tp `notElem` map Prim ts ->
-                    case tp' of
-                      TypeVar _ _ (TypeName [] v) []
-                        | not $ isRigid v constraints -> linkVarToTypes loc v ts
-                      _ ->
-                        typeError loc $ "Cannot unify `" ++ prettyName vn ++ "' with type `" ++
-                        pretty tp ++ "' (must be one of " ++ intercalate ", " (map pretty ts) ++
-                        " due to use at " ++ locStr old_loc ++ ")."
-              Just (HasFields required_fields old_loc) ->
-                case tp of
-                  Record tp_fields
-                    | all (`M.member` tp_fields) $ M.keys required_fields ->
-                        mapM_ (uncurry $ unify loc) $ M.elems $
-                        M.intersectionWith (,) required_fields tp_fields
-                  TypeVar _ _ (TypeName [] v) []
-                    | not $ isRigid v constraints ->
-                        modifyConstraints $ M.insert v $
-                        HasFields required_fields old_loc
-                  _ ->
-                    let required_fields' =
-                          intercalate ", " $ map field $ M.toList required_fields
-                        field (l, t) = pretty l ++ ": " ++ pretty t
-                    in typeError loc $
-                       "Cannot unify `" ++ prettyName vn ++ "' with type `" ++
-                       pretty tp ++ "' (must be a record with fields {" ++
-                       required_fields' ++
-                       "} due to use at " ++ locStr old_loc ++ ")."
-              Just (HasConstrs cs old_loc) ->
-                case tp of
-                  Enum t_cs
-                    | intersect cs t_cs == cs -> return ()
-                    | otherwise -> typeError loc $
-                       "Cannot unify `" ++ prettyName vn ++ "' with type `" ++
-                       pretty tp ++ " due to use at " ++ locStr old_loc ++ ")."
-                  TypeVar _ _ (TypeName [] v) []
-                    | not $ isRigid v constraints ->
-                        let addConstrs (HasConstrs cs' loc') (HasConstrs cs'' _) =
-                              HasConstrs (cs' `union` cs'') loc'
-                            addConstrs c _ = c
-                        in modifyConstraints $ M.insertWith addConstrs v $
-                           HasConstrs cs old_loc
-                  _ -> typeError loc $ "Cannot unify."
-              _ -> return ()
-  where tp' = removeUniqueness tp
-
-removeUniqueness :: TypeBase dim as -> TypeBase dim as
-removeUniqueness (Record ets) =
-  Record $ fmap removeUniqueness ets
-removeUniqueness (Arrow als p t1 t2) =
-  Arrow als p (removeUniqueness t1) (removeUniqueness t2)
-removeUniqueness t = t `setUniqueness` Nonunique
-
-mustBeOneOf :: [PrimType] -> SrcLoc -> TypeBase () () -> TermTypeM ()
-mustBeOneOf [req_t] loc t = unify loc (Prim req_t) t
-mustBeOneOf ts loc t = do
-  constraints <- getConstraints
-  let t' = applySubst (`lookupSubst` constraints) t
-      isRigid' v = isRigid v constraints
-
-  case t' of
-    TypeVar _ _ (TypeName [] v) []
-      | not $ isRigid' v -> linkVarToTypes loc v ts
-
-    Prim pt | pt `elem` ts -> return ()
-
-    _ -> failure
-
-  where failure = typeError loc $ "Cannot unify type \"" ++ pretty t ++
-                  "\" with any of " ++ intercalate "," (map pretty ts) ++ "."
-
-linkVarToTypes :: SrcLoc -> VName -> [PrimType] -> TermTypeM ()
-linkVarToTypes loc vn ts = do
-  vn_constraint <- M.lookup vn <$> getConstraints
-  case vn_constraint of
-    Just (Overloaded vn_ts vn_loc) ->
-      case ts `intersect` vn_ts of
-        [] -> typeError loc $ "Type constrained to one of " ++
-              intercalate "," (map pretty ts) ++ " but also one of " ++
-              intercalate "," (map pretty vn_ts) ++ " at " ++ locStr vn_loc ++ "."
-        ts' -> modifyConstraints $ M.insert vn $ Overloaded ts' loc
-
-    _ -> modifyConstraints $ M.insert vn $ Overloaded ts loc
-
-equalityType :: (Pretty (ShapeDecl dim), Monoid as) =>
-                SrcLoc -> TypeBase dim as -> TermTypeM ()
-equalityType loc t = do
-  unless (orderZero t) $
-    typeError loc $
-    "Type \"" ++ pretty t ++ "\" does not support equality."
-  mapM_ mustBeEquality $ typeVars t
-  where mustBeEquality vn = do
-          constraints <- getConstraints
-          case M.lookup vn constraints of
-            Just (Constraint (TypeVar _ _ (TypeName [] vn') []) _) ->
-              mustBeEquality vn'
-            Just (Constraint vn_t _)
-              | not $ orderZero vn_t ->
-                  typeError loc $ "Type \"" ++ pretty t ++
-                  "\" does not support equality."
-              | otherwise -> return ()
-            Just (NoConstraint _ _) ->
-              modifyConstraints $ M.insert vn (Equality loc)
-            Just (Overloaded _ _) ->
-              return () -- All primtypes support equality.
-            _ ->
-              typeError loc $ "Type " ++ pretty (prettyName vn) ++
-              " does not support equality."
-
-zeroOrderType :: (Pretty (ShapeDecl dim), Monoid as) =>
-                 SrcLoc -> String -> TypeBase dim as -> TermTypeM ()
-zeroOrderType loc desc t = do
-  unless (orderZero t) $
-    typeError loc $ "Type " ++ desc ++
-    " must not be functional, but is " ++ pretty t ++ "."
-  mapM_ mustBeZeroOrder . S.toList . typeVars $ t
-  where mustBeZeroOrder vn = do
-          constraints <- getConstraints
-          case M.lookup vn constraints of
-            Just (Constraint vn_t old_loc)
-              | not $ orderZero t ->
-                typeError loc $ "Type " ++ desc ++
-                " must be non-function, but inferred to be " ++
-                pretty vn_t ++ " at " ++ locStr old_loc ++ "."
-            Just (NoConstraint _ _) ->
-              modifyConstraints $ M.insert vn (NoConstraint (Just Unlifted) loc)
-            Just (ParamType Lifted ploc) ->
-              typeError loc $ "Type " ++ desc ++
-              " must be non-function, but type parameter " ++ prettyName vn ++ " at " ++
-              locStr ploc ++ " may be a function."
-            _ -> return ()
-
-mustHaveConstr :: SrcLoc -> Name -> TypeBase dim as -> TermTypeM ()
-mustHaveConstr loc c t = do
-  constraints <- getConstraints
-  case t of
-    TypeVar _ _ (TypeName _ tn) []
-      | Just NoConstraint{} <- M.lookup tn constraints ->
-          modifyConstraints $ M.insert tn $ HasConstrs [c] loc
-      | Just (HasConstrs cs _) <- M.lookup tn constraints ->
-          if c `elem` cs
-          then return ()
-          else modifyConstraints $ M.insert tn $ HasConstrs (c:cs) loc
-    Enum cs
-      | c `elem` cs -> return ()
-      | otherwise   -> throwError $ TypeError loc $
-                       "Type " ++ pretty (toStructural t) ++
-                       " does not have a " ++ pretty c ++ " constructor."
-    _ -> do unify loc (toStructural t) $ Enum [c]
-            return ()
-
-mustHaveField :: Monoid as => SrcLoc -> Name -> TypeBase dim as -> TermTypeM (TypeBase dim as)
-mustHaveField loc l t = do
-  constraints <- getConstraints
-  l_type <- newTypeVar loc "t"
-  let l_type' = toStructural l_type
-  case t of
-    TypeVar _ _ (TypeName _ tn) []
-      | Just NoConstraint{} <- M.lookup tn constraints -> do
-          modifyConstraints $ M.insert tn $ HasFields (M.singleton l l_type') loc
-          return l_type
-      | Just (HasFields fields _) <- M.lookup tn constraints -> do
-          case M.lookup l fields of
-            Just t' -> unify loc (toStructural t) t'
-            Nothing -> modifyConstraints $ M.insert tn $
-                       HasFields (M.insert l l_type' fields) loc
-          return l_type
-    Record fields
-      | Just t' <- M.lookup l fields -> do
-          unify loc l_type' (toStructural t')
-          return t'
-      | otherwise ->
-          throwError $ TypeError loc $
-          "Attempt to access field '" ++ pretty l ++ "' of value of type " ++
-          pretty (toStructural t) ++ "."
-    _ -> do unify loc (toStructural t) $ Record $ M.singleton l l_type'
-            return l_type
-
-=======
->>>>>>> 29cc665b
 arrayOfM :: (Pretty (ShapeDecl dim), Monoid as) =>
             SrcLoc
          -> TypeBase dim as -> ShapeDecl dim -> Uniqueness
